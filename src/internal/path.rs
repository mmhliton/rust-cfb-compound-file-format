use std::cmp::Ordering;
use std::io;
use std::path::{Component, Path, PathBuf};
use icu_casemap::CaseMapper;

// ========================================================================= //

const MAX_NAME_LEN: usize = 31;
const CASE_MAPPER: CaseMapper = CaseMapper::new();

// ========================================================================= //

<<<<<<< HEAD
/// Converts a char to uppercase as defined in MS-CFB, 
/// using simple capitalization and the ability to add exceptions.
/// Used when two directory entry names need to be compared.
pub fn cfb_uppercase_char(c: char) -> char {
    match c {
        // TODO: Edge cases can be added that appear 
        // in the table from Appendix A, <3> Section 2.6.4

        // Base case, just do a simple uppercase
        _ => CASE_MAPPER.simple_uppercase(c)
    }
=======
// according to the spec, "For each UTF-16 code point, convert to uppercase by
// using the Unicode Default Case Conversion Algorithm, simple case conversion
// variant (simple case foldings)"
// it's not clear what that means, since neither case folding nor strict upper
// case conversion yields convert('Ö') < convert('ß'), see the test case
fn uppercase(s: &str) -> String {
    let mut upper = String::new();
    for c in s.chars() {
        match c {
            'ß' => upper.push('ẞ'),
            c => upper.extend(c.to_uppercase()),
        }
    }
    upper
>>>>>>> a51878fa
}

/// Compares two directory entry names according to CFB ordering, which is
/// case-insensitive, and which always puts shorter names before longer names,
/// as encoded in UTF-16 (i.e. [shortlex
/// order](https://en.wikipedia.org/wiki/Shortlex_order), rather than
/// dictionary order).
pub fn compare_names(name1: &str, name2: &str) -> Ordering {
    match name1.encode_utf16().count().cmp(&name2.encode_utf16().count()) {
        // This is actually not 100% correct -- the MS-CFB spec specifies a
        // particular way of doing the uppercasing on individual UTF-16 code
        // units, along with a list of weird exceptions and corner cases.  But
        // hopefully this is good enough for 99+% of the time.
<<<<<<< HEAD
        Ordering::Equal => {
            let n1 = name1.chars().map(cfb_uppercase_char);
            let n2 = name2.chars().map(cfb_uppercase_char);
            n1.cmp(n2)
        },
=======
        Ordering::Equal => uppercase(name1).cmp(&uppercase(name2)),
>>>>>>> a51878fa
        other => other,
    }
}

/// Converts a storage/stream name to UTF-16, or returns an error if the name
/// is invalid.
pub fn validate_name(name: &str) -> io::Result<Vec<u16>> {
    let name_utf16: Vec<u16> =
        name.encode_utf16().take(MAX_NAME_LEN + 1).collect();
    if name_utf16.len() > MAX_NAME_LEN {
        invalid_input!(
            "Object name cannot be more than {} UTF-16 code units (was {})",
            MAX_NAME_LEN,
            name.encode_utf16().count()
        );
    }
    for &chr in &['/', '\\', ':', '!'] {
        if name.contains(chr) {
            invalid_input!("Object name cannot contain {} character", chr);
        }
    }
    Ok(name_utf16)
}

// ========================================================================= //

/// Given a path within a compound file, turns it into a list of child names
/// descending from the root.  Returns an error if the name is invalid.
pub fn name_chain_from_path(path: &Path) -> io::Result<Vec<&str>> {
    let mut names: Vec<&str> = Vec::new();
    for component in path.components() {
        match component {
            Component::Prefix(_) => {
                invalid_input!("Invalid path (must not have prefix)");
            }
            Component::RootDir => names.clear(),
            Component::CurDir => {}
            Component::ParentDir => {
                if names.pop().is_none() {
                    invalid_input!("Invalid path (must be within root)");
                }
            }
            Component::Normal(osstr) => match osstr.to_str() {
                Some(name) => names.push(name),
                None => invalid_input!("Non UTF-8 path"),
            },
        }
    }
    Ok(names)
}

pub fn path_from_name_chain(names: &[&str]) -> PathBuf {
    let mut path = PathBuf::from("/");
    for name in names {
        path.push(name);
    }
    path
}

// ========================================================================= //

#[cfg(test)]
mod tests {
    use crate::internal::path::cfb_uppercase_char;

    use super::{
        compare_names, name_chain_from_path, path_from_name_chain,
        validate_name,
    };
    use std::cmp::Ordering;
    use std::path::{Path, PathBuf};

    #[test]
    fn name_ordering() {
        assert_eq!(compare_names("foobar", "FOOBAR"), Ordering::Equal);
        assert_eq!(compare_names("foo", "barfoo"), Ordering::Less);
        assert_eq!(compare_names("Foo", "bar"), Ordering::Greater);
        // testcases from real .doc files
        assert_eq!(
            compare_names(
                "ÖÇÔÍÒÄÁØÐÔÞ3×ÆXVÔÄHMDQ==",
                "ßYÜ0MÈÝEÄÄÂKÏÓÉDÀP5ÃÝA=="
            ),
            Ordering::Less
        );
        assert_eq!(
            compare_names(
                "É1EDAÉNÅPUOÈÒKÔÓCÓÇÇPÐ==",
                "ßÕFÆRDÜÐNÔCÄ2PKQÃFAFMA=="
            ),
            Ordering::Less
        );
    }

    #[test]
    fn test_uppercase() {
        
        let uppercase = "ßQÑ52Ç4ÅÁÔÂFÛCWCÙÂNË5Q==".chars().map(cfb_uppercase_char).collect::<String>();
        assert_eq!("ßQÑ52Ç4ÅÁÔÂFÛCWCÙÂNË5Q==", uppercase);

        assert_eq!(compare_names("ÜL43ÁMÆÛÏEKZÅYWÚÓVDÙÄÀ==", "ßQÑ52Ç4ÅÁÔÂFÛCWCÙÂNË5Q=="), Ordering::Less);
    }

    #[test]
    fn short_name_is_valid() {
        assert_eq!(
            validate_name("Foobar").unwrap(),
            vec![70, 111, 111, 98, 97, 114]
        );
    }

    #[test]
    #[should_panic(
        expected = "Object name cannot be more than 31 UTF-16 code units \
                    (was 35)"
    )]
    fn long_name_is_invalid() {
        validate_name("ThisNameIsMostDefinitelyMuchTooLong").unwrap();
    }

    #[test]
    #[should_panic(expected = "Object name cannot contain / character")]
    fn name_with_slash_is_invalid() {
        validate_name("foo/bar").unwrap();
    }

    #[test]
    fn absolute_path_is_valid() {
        assert_eq!(
            name_chain_from_path(Path::new("/foo/bar/baz/")).unwrap(),
            vec!["foo", "bar", "baz"]
        );
    }

    #[test]
    fn relative_path_is_valid() {
        assert_eq!(
            name_chain_from_path(Path::new("foo/bar/baz")).unwrap(),
            vec!["foo", "bar", "baz"]
        );
    }

    #[test]
    fn path_with_parents_is_valid() {
        assert_eq!(
            name_chain_from_path(Path::new("foo/bar/../baz")).unwrap(),
            vec!["foo", "baz"]
        );
    }

    #[test]
    #[should_panic(expected = "Invalid path (must be within root)")]
    fn parent_of_root_is_invalid() {
        name_chain_from_path(Path::new("foo/../../baz")).unwrap();
    }

    #[test]
    fn canonical_path_is_absolute() {
        let path = Path::new("foo/bar/../baz");
        let names = name_chain_from_path(path).unwrap();
        assert_eq!(path_from_name_chain(&names), PathBuf::from("/foo/baz"));
    }
}

// ========================================================================= //<|MERGE_RESOLUTION|>--- conflicted
+++ resolved
@@ -10,7 +10,7 @@
 
 // ========================================================================= //
 
-<<<<<<< HEAD
+
 /// Converts a char to uppercase as defined in MS-CFB, 
 /// using simple capitalization and the ability to add exceptions.
 /// Used when two directory entry names need to be compared.
@@ -22,22 +22,6 @@
         // Base case, just do a simple uppercase
         _ => CASE_MAPPER.simple_uppercase(c)
     }
-=======
-// according to the spec, "For each UTF-16 code point, convert to uppercase by
-// using the Unicode Default Case Conversion Algorithm, simple case conversion
-// variant (simple case foldings)"
-// it's not clear what that means, since neither case folding nor strict upper
-// case conversion yields convert('Ö') < convert('ß'), see the test case
-fn uppercase(s: &str) -> String {
-    let mut upper = String::new();
-    for c in s.chars() {
-        match c {
-            'ß' => upper.push('ẞ'),
-            c => upper.extend(c.to_uppercase()),
-        }
-    }
-    upper
->>>>>>> a51878fa
 }
 
 /// Compares two directory entry names according to CFB ordering, which is
@@ -51,15 +35,12 @@
         // particular way of doing the uppercasing on individual UTF-16 code
         // units, along with a list of weird exceptions and corner cases.  But
         // hopefully this is good enough for 99+% of the time.
-<<<<<<< HEAD
+
         Ordering::Equal => {
             let n1 = name1.chars().map(cfb_uppercase_char);
             let n2 = name2.chars().map(cfb_uppercase_char);
             n1.cmp(n2)
         },
-=======
-        Ordering::Equal => uppercase(name1).cmp(&uppercase(name2)),
->>>>>>> a51878fa
         other => other,
     }
 }
